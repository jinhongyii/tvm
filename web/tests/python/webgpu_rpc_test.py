--- conflicted
+++ resolved
@@ -52,11 +52,7 @@
     temp = utils.tempdir()
 
     wasm_path = temp.relpath("addone_gpu.wasm")
-<<<<<<< HEAD
-    fadd.export_library(wasm_path, tvmjs.create_tvmjs_wasm)
-=======
     fadd.export_library(wasm_path, fcompile=emcc.create_tvmjs_wasm)
->>>>>>> 1e6e2b35
 
     wasm_binary = open(wasm_path, "rb").read()
     remote = rpc.connect(
